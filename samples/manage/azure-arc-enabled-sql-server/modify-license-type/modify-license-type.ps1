--- conflicted
+++ resolved
@@ -118,13 +118,8 @@
 
 if ($SubId -like "*.csv") {
     $subscriptions = Import-Csv $SubId
-<<<<<<< HEAD
 }elseif($SubId -ne ""){
     $subscriptions = [PSCustomObject]@{SubscriptionId = $SubId} | Get-AzSubscription 
-=======
-}elseif($SubId -ne $null){
-    $subscriptions = [PSCustomObject]@{SubscriptionId = $SubId} | Get-AzSubscription
->>>>>>> caec6655
 }else{
     $subscriptions = Get-AzSubscription
 }
@@ -154,7 +149,6 @@
     | where extensionPublisher =~ 'Microsoft.AzureData'
     | where provisioningState =~ 'Succeeded'
     "
-<<<<<<< HEAD
     
     if ($ResourceGroup) {
         $query += "| where resourceGroup =~ '$($ResourceGroup)'"
@@ -167,11 +161,6 @@
     $query += "
     | project machineName, extensionName = name, resourceGroup, location, subscriptionId, extensionPublisher, extensionType, properties
     "
-=======
-
-    if ($MachineName) {$query += "| where machineName =~ '$($MachineName)'"}
-    if ($ResourceGroup) {$query += "| where resourceGroup =~ '$($ResourceGroup)'"}
->>>>>>> caec6655
 
     $resources = Search-AzGraph -Query "$($query)"
     foreach ($r in $resources) {
